--- conflicted
+++ resolved
@@ -9,19 +9,12 @@
 def test_1():
     """Test_1"""
     subprocess.run(["python3", "./scripts/GC_analysis.py",
-<<<<<<< HEAD
                     "-i", "./tests/ex1.fasta",
                     "-o", "./tests/ex1_5_5_test",
                     "-w", "5",
                     "-s", "5"])
     assert filecmp.cmp("./tests/ex1_5_5_test.wig", "./tests/ex1_5_5.wig")
-=======
-                             "-i", "./tests/ex1.fasta",
-                             "-o", "./tests/ex1.fasta.wig",
-                             "-w", "5",
-                             "-s", "5"])
-    assert filecmp.cmp("./tests/ex1.fasta.wig", "./tests/ex1_5_5.wig")
->>>>>>> ee31abc8
+
 
 
 if __name__ == "__main__":
